# The MIT License (MIT)
# Copyright © 2023 Yuma Rao
# Copyright © 2023 const

# Permission is hereby granted, free of charge, to any person obtaining a copy of this software and associated
# documentation files (the “Software”), to deal in the Software without restriction, including without limitation
# the rights to use, copy, modify, merge, publish, distribute, sublicense, and/or sell copies of the Software,
# and to permit persons to whom the Software is furnished to do so, subject to the following conditions:

# The above copyright notice and this permission notice shall be included in all copies or substantial portions of
# the Software.

# THE SOFTWARE IS PROVIDED “AS IS”, WITHOUT WARRANTY OF ANY KIND, EXPRESS OR IMPLIED, INCLUDING BUT NOT LIMITED TO
# THE WARRANTIES OF MERCHANTABILITY, FITNESS FOR A PARTICULAR PURPOSE AND NONINFRINGEMENT. IN NO EVENT SHALL
# THE AUTHORS OR COPYRIGHT HOLDERS BE LIABLE FOR ANY CLAIM, DAMAGES OR OTHER LIABILITY, WHETHER IN AN ACTION
# OF CONTRACT, TORT OR OTHERWISE, ARISING FROM, OUT OF OR IN CONNECTION WITH THE SOFTWARE OR THE USE OR OTHER
# DEALINGS IN THE SOFTWARE.

import argparse
import asyncio
import copy
import datetime as dt
import json
import math
import os
import pickle
import random
import sys
import threading
import time
import traceback
import typing
from collections import defaultdict

import bittensor as bt
import torch
import wandb
from rich.console import Console
from rich.table import Table
from transformers import GenerationConfig

from competitions.competition_tracker import CompetitionTracker
from competitions.data import CompetitionId
import constants
import finetune as ft
from competitions.data import CompetitionId
from model.data import ModelMetadata
from model.model_tracker import ModelTracker
from model.model_updater import ModelUpdater
from model.storage.chain.chain_model_metadata_store import ChainModelMetadataStore
from model.storage.disk.disk_model_store import DiskModelStore
from model.storage.hugging_face.hugging_face_model_store import HuggingFaceModelStore
from utilities import utils
from utilities.metagraph_syncer import MetagraphSyncer
from utilities.miner_iterator import MinerIterator
from utilities.perf_monitor import PerfMonitor

os.environ["TOKENIZERS_PARALLELISM"] = "true"


class Validator:
    MODEL_TRACKER_FILENAME = "model_tracker.pickle"
    COMPETITION_TRACKER_FILENAME = "competition_tracker.pickle"
    UIDS_FILENAME = "uids.pickle"
    VERSION_FILENAME = "version.txt"

    @staticmethod
    def config():
        parser = argparse.ArgumentParser()
        parser.add_argument(
            "--device",
            type=str,
            default="cuda",
            help="Device name.",
        )
        parser.add_argument(
            "--wandb_project",
            help="Turn on wandb logging (and log to this project)",
        )
        parser.add_argument(
            "--wandb_entity",
            help="wandb entity for logging (if --wandb_project set)",
        )
        parser.add_argument(
            "--wandb_max_steps_per_run",
            type=int,
            help="number of steps before creating a new wandb run",
        )
        parser.add_argument(
            "--blocks_per_epoch",
            type=int,
            default=100,
            help="Number of blocks to wait before setting weights.",
        )
        parser.add_argument(
            "--latest_cortex_steps",
            type=int,
            default=5,
            help="Number of most recent Cortex steps to sample data from",
        )
        parser.add_argument(
            "--latest_cortex_samples",
            type=int,
            default=400,
            help="Number of most recent Cortex samples to eval against",
        )
        parser.add_argument(
            "--sample_min",
            type=int,
            default=5,
            help="Number of uids to keep after evaluating a competition.",
        )
        # TODO: Consider having a per competition limit instead of sharing across competitions.
        # As it is now, with 2 competitions, each will have 5 reserved slots but one could have all 20 new slots.
        # TODO: Also consider starting at 30 and reducing by sample min per competition. Less 'correct' at 1 or 6+.
        parser.add_argument(
            "--updated_models_limit",
            type=int,
            default=15 * len(constants.COMPETITION_SCHEDULE),
            help="Max number of uids that can be either pending eval or currently being evaluated.",
        )
        parser.add_argument(
            "--dont_set_weights",
            action="store_true",
            help="Validator does not set weights on the chain.",
        )
        parser.add_argument(
            "--offline",
            action="store_true",
            help="Does not launch a wandb run, does not set weights, does not check that your key is registered.",
        )
        parser.add_argument(
            "--model_dir",
            default=os.path.join(constants.ROOT_DIR, "model-store/"),
            help="Where to store downloaded models",
        )
        parser.add_argument(
            "--netuid", type=str, default=constants.SUBNET_UID, help="The subnet UID."
        )
        parser.add_argument(
            "--attn_implementation",
            default="flash_attention_2",
            help="Implementation of attention to use",
        )
        # TODO: Should we enforce bfloat16?
        parser.add_argument(
            "--dtype",
            type=str,
            default="bfloat16",
            help="datatype to load model in, either bfloat16 or float16",
        )
        parser.add_argument(
            "--grace_period_minutes",
            type=int,
            default=120,
            help="Grace period before old submissions from a UID are deleted",
        )
        parser.add_argument(
            "--update_delay_minutes",
            type=int,
            default=5,
            help="Period between checking for new models from each UID",
        )
        parser.add_argument(
            "--do_sample",
            action="store_true",
            help="Sample a response from each model (for leaderboard)",
        )

        bt.subtensor.add_args(parser)
        bt.logging.add_args(parser)
        bt.wallet.add_args(parser)
        bt.axon.add_args(parser)
        config = bt.config(parser)
        return config

    def state_path(self) -> str:
        """
        Returns the file path for storing validator state.

        Returns:
        str: A string representing the file path.
        """
        return os.path.join(self.config.model_dir, "vali-state")

    def __init__(self):
        self.config = Validator.config()
        bt.logging(config=self.config)

        bt.logging.info(f"Starting validator with config: {self.config}")

        # === Bittensor objects ====
        self.wallet = bt.wallet(config=self.config)
        self.subtensor = bt.subtensor(config=self.config)
        self.dendrite = bt.dendrite(wallet=self.wallet)
        torch.backends.cudnn.benchmark = True

        # Setup metagraph syncer
        self.metagraph_syncer = MetagraphSyncer(
            self.subtensor,
            config={
                constants.SUBNET_UID: dt.timedelta(minutes=20).total_seconds,
                constants.CORTEX_SUBNET_UID: dt.timedelta(hours=12).total_seconds,
            },
        )
        # Perform an initial sync of all tracked metagraphs.
        self.metagraph_syncer.do_initial_sync()
        self.metagraph_syncer.start()

        # Create metagraph locks to avoid cross thread access issues in the update loop.
        self.metagraph_lock = threading.RLock()
        self.cortex_metagraph_lock = threading.RLock()

        self.metagraph: bt.metagraph = self.metagraph_syncer.get_metagraph(
            constants.SUBNET_UID
        )
        self.cortex_metagraph: bt.metagraph = self.metagraph_syncer.get_metagraph(
            constants.CORTEX_SUBNET_UID
        )
        self.metagraph_syncer.register_listener(
            self._on_metagraph_updated,
            netuids=[constants.SUBNET_UID, constants.CORTEX_SUBNET_UID],
        )
        bt.logging.info(f"Metagraph: {self.metagraph}.")
        bt.logging.info(f"Cortex Metagraph: {self.cortex_metagraph}.")

        # Dont check registration status if offline.
        if not self.config.offline:
            self.uid = utils.assert_registered(self.wallet, self.metagraph)

        # Track how may run_steps this validator has completed.
        self.run_step_count = 0

        # Dont log to wandb if offline.
        if not self.config.offline and self.config.wandb_project:
            self.new_wandb_run()

        # === Running args ===
        self.weights = torch.zeros_like(self.metagraph.S)
        self.epoch_step = 0
        self.global_step = 0
        self.last_epoch = self.metagraph.block.item()

        self.uids_to_eval: typing.Dict[CompetitionId, typing.Set] = defaultdict(set)

        # Create a set of newly added uids that should be evaluated on the next loop.
        self.pending_uids_to_eval_lock = threading.RLock()
        self.pending_uids_to_eval: typing.Dict[CompetitionId, typing.Set] = defaultdict(
            set
        )

        # Setup a model tracker to track which miner is using which model id.
        self.model_tracker = ModelTracker()

        # Setup a competition tracker to track weights across different competitions.
        self.competition_tracker = CompetitionTracker(
            num_neurons=len(self.metagraph.uids), alpha=constants.alpha
        )

        # Construct the filepaths to save/load state.
        state_dir = self.state_path()
        os.makedirs(state_dir, exist_ok=True)

        self.uids_filepath = os.path.join(state_dir, Validator.UIDS_FILENAME)
        self.model_tracker_filepath = os.path.join(
            state_dir, Validator.MODEL_TRACKER_FILENAME
        )
        self.competition_tracker_filepath = os.path.join(
            state_dir, Validator.COMPETITION_TRACKER_FILENAME
        )
        self.version_filepath = os.path.join(state_dir, Validator.VERSION_FILENAME)

        # Check if the version has changed since we last restarted.
        previous_version = utils.get_version(self.version_filepath)
        utils.save_version(self.version_filepath, constants.__spec_version__)

        # If this is an upgrade, blow away state so that everything is re-evaluated.
        if previous_version != constants.__spec_version__:
            bt.logging.info(
                f"Validator updated. Previous version={previous_version}. Current version={constants.__spec_version__}"
            )
            if os.path.exists(self.uids_filepath):
                bt.logging.info(
                    f"Because the validator updated, deleting {self.uids_filepath} so everything is re-evaluated."
                )
                os.remove(self.uids_filepath)
            if os.path.exists(self.tracker_filepath):
                bt.logging.info(
                    f"Because the validator updated, deleting {self.tracker_filepath} so everything is re-evaluated."
                )
                os.remove(self.tracker_filepath)

        # Initialize the model tracker.
        if not os.path.exists(self.model_tracker_filepath):
            bt.logging.warning(
                "No model tracker state file found. Starting from scratch."
            )
        else:
            try:
                self.model_tracker.load_state(self.model_tracker_filepath)
            except Exception as e:
                bt.logging.warning(
                    f"Failed to load model tracker state. Reason: {e}. Starting from scratch."
                )

        # Initialize the competition tracker.
        if not os.path.exists(self.competition_tracker_filepath):
            bt.logging.warning(
                "No competition tracker state file found. Starting from scratch."
            )
        else:
            try:
                self.competition_tracker.load_state(self.competition_tracker_filepath)
            except Exception as e:
                bt.logging.warning(
                    f"Failed to load competition tracker state. Reason: {e}. Starting from scratch."
                )

        # Initialize the UIDs to eval.
        if not os.path.exists(self.uids_filepath):
            bt.logging.warning("No uids state file found. Starting from scratch.")
        else:
            try:
                with open(self.uids_filepath, "rb") as f:
                    self.uids_to_eval = pickle.load(f)
                    self.pending_uids_to_eval = pickle.load(f)
            except Exception as e:
                bt.logging.warning(
                    f"Failed to load uids to eval state. Reason: {e}. Starting from scratch."
                )
                # We also need to wipe the model tracker state in this case to ensure we re-evaluate all the models.
                # We do not wipe the competition tracker state in this case since previous weights are still valid.
                self.model_tracker = ModelTracker()
                if os.path.exists(self.model_tracker_filepath):
                    bt.logging.warning(
                        f"Because the uids to eval state failed to load, deleting model tracker state at {self.model_tracker_filepath} so everything is re-evaluated."
                    )
                    os.remove(self.model_tracker_filepath)

        # Setup a miner iterator to ensure we update all miners.
        # This subnet does not differentiate between miner and validators so this is passed all uids.
        self.miner_iterator = MinerIterator(self.metagraph.uids.tolist())

        # Setup a ModelMetadataStore
        self.metadata_store = ChainModelMetadataStore(
            self.subtensor, self.config.netuid, self.wallet
        )

        # Setup a RemoteModelStore
        self.remote_store = HuggingFaceModelStore()

        # Setup a LocalModelStore
        self.local_store = DiskModelStore(base_dir=self.config.model_dir)

        # Setup a model updater to download models as needed to match the latest provided miner metadata.
        self.model_updater = ModelUpdater(
            metadata_store=self.metadata_store,
            remote_store=self.remote_store,
            local_store=self.local_store,
            model_tracker=self.model_tracker,
        )

        # == Initialize the update thread ==
        self.stop_event = threading.Event()
        self.update_thread = threading.Thread(
            target=self.update_models,
            daemon=True,
        )
        self.update_thread.start()

        # == Initialize the cleaner thread to remove outdated models ==
        self.clean_thread = threading.Thread(
            target=self.clean_models,
            daemon=True,
        )
        self.clean_thread.start()

    def __del__(self):
        if hasattr(self, "stop_event"):
            self.stop_event.set()
            self.update_thread.join()
            self.clean_thread.join()

    def new_wandb_run(self):
        """Creates a new wandb run to save information to."""
        # Create a unique run id for this run.
        run_id = dt.datetime.now().strftime("%Y-%m-%d_%H-%M-%S")
        name = "validator-" + str(self.uid) + "-" + run_id
        self.wandb_run = wandb.init(
            name=name,
            project=self.config.wandb_project,
            entity=self.config.wandb_entity,
            config={
                "uid": self.uid,
                "hotkey": self.wallet.hotkey.ss58_address,
                "run_name": run_id,
                "version": ft.__version__,
                "type": "validator",
            },
            allow_val_change=True,
        )

        bt.logging.debug(f"Started a new wandb run: {name}")

    def save_state(self):
        """Saves the state of the validator to a file."""

        bt.logging.trace("Saving validator state.")
        if not os.path.exists(self.state_path()):
            os.makedirs(self.state_path())

        with self.pending_uids_to_eval_lock:
            # Save the state of the validator uids to file.
            with open(self.uids_filepath, "wb") as f:
                pickle.dump(self.uids_to_eval, f)
                pickle.dump(self.pending_uids_to_eval, f)

        # Save the state of the trackers to file.
        self.model_tracker.save_state(self.model_tracker_filepath)
        self.competition_tracker.save_state(self.competition_tracker_filepath)

    def get_pending_and_current_uid_counts(self) -> typing.Tuple[int, int]:
        """Gets the total number of uids pending eval and currently being evaluated across all competitions.

        Returns:
            typing.Tuple[int, int]: Pending uid count, Current uid count.
        """
        pending_uid_count = 0
        current_uid_count = 0

        with self.pending_uids_to_eval_lock:
            # Loop through the uids across all competitions.
            for uids in self.pending_uids_to_eval.values():
                pending_uid_count += len(uids)
            for uids in self.uids_to_eval.values():
                current_uid_count += len(uids)

        return pending_uid_count, current_uid_count

    def update_models(self):
        """Updates the models in the local store based on the latest metadata from the chain."""

        # Track how recently we updated each uid from sequential iteration.
        uid_last_checked_sequential = dict()
        # Track how recently we checked the list of top models.
        last_checked_top_models_time = None
        # Track how recently we retried a model with incentive we've already dropped.
        uid_last_retried_evaluation = dict()

        # The below loop iterates across all miner uids and checks to see
        # if they should be updated.
        while not self.stop_event.is_set():
            try:
                # At most once per `chain_update_cadence`, check which models are being assigned weight by
                # the top validators and ensure they'll be evaluated soon.
                if (
                    not last_checked_top_models_time
                    or dt.datetime.now() - last_checked_top_models_time
                    > constants.chain_update_cadence
                ):
                    last_checked_top_models_time = dt.datetime.now()
                    with self.metagraph_lock:
                        metagraph = copy.deepcopy(self.metagraph)

                    # Find any miner UIDs which top valis are assigning weight and aren't currently scheduled for an eval.
                    # This is competition agnostic, as anything with weight is 'winning' a competition for some vali.
                    top_miner_uids = utils.get_top_miners(
                        metagraph,
                        constants.WEIGHT_SYNC_VALI_MIN_STAKE,
                        constants.WEIGHT_SYNC_MINER_MIN_PERCENT,
                    )
                    with self.pending_uids_to_eval_lock:
                        all_uids_to_eval = set()
                        all_pending_uids_to_eval = set()
                        # Loop through the uids across all competitions.
                        for uids in self.uids_to_eval.values():
                            all_uids_to_eval.update(uids)
                        for uids in self.pending_uids_to_eval.values():
                            all_pending_uids_to_eval.update(uids)

                        # Reduce down to top models that are not in any competition yet.
                        uids_to_add = (
                            top_miner_uids - all_uids_to_eval - all_pending_uids_to_eval
                        )

                    for uid in uids_to_add:
                        # Limit how often we'll retry these top models.
                        time_diff = (
                            dt.datetime.now() - uid_last_retried_evaluation[uid]
                            if uid in uid_last_retried_evaluation
                            else constants.model_retry_cadence  # Default to being stale enough to check again.
                        )
                        if time_diff >= constants.model_retry_cadence:
                            try:
                                uid_last_retried_evaluation[uid] = dt.datetime.now()

                                # Redownload this model and schedule it for eval even if it isn't updated by the sync.
                                hotkey = metagraph.hotkeys[uid]
                                asyncio.run(
                                    self.model_updater.sync_model(hotkey, force=True)
                                )

                                # Since this is a top model (as determined by other valis),
                                # we don't worry if self.pending_uids is already "full".
                                # Validators should only have ~1 winner per competition and we only check bigger valis
                                # so there should not be many simultaneous top models not already being evaluated.
                                top_model_metadata = self.model_tracker.get_model_metadata_for_miner_hotkey(
                                    hotkey
                                )
                                if top_model_metadata is not None:
                                    bt.logging.trace(
                                        f"Retrying evaluation for previously discarded model with incentive for UID={uid}"
                                    )
                                    with self.pending_uids_to_eval_lock:
                                        self.pending_uids_to_eval[
                                            top_model_metadata.id.competition_id
                                        ].add(uid)
                                else:
                                    bt.logging.warning(
                                        f"Failed to find metadata for uid {uid} with hotkey {hotkey}"
                                    )
                            except Exception:
                                bt.logging.debug(
                                    f"Failure in update loop for UID={uid} during top model check. {traceback.format_exc()}"
                                )

                # Top model check complete. Now continue with the sequential iterator to check for the next miner
                # to update.

                # Only allow up to limit for updated models. Typically this is carryover from sample_min + new models.
                # Note that this is shared across all competitions. So if we happen to get more pending for one
                # competition we still need to wait until that competition goes down to sample_min.
                pending_uid_count, current_uid_count = (
                    self.get_pending_and_current_uid_counts()
                )

                while (
                    pending_uid_count + current_uid_count
                    >= self.config.updated_models_limit
                ):
                    # Wait 5 minutes for the eval loop to process them.
                    bt.logging.info(
                        f"Update loop: Already {pending_uid_count + current_uid_count} synced models pending eval. Checking again in 5 minutes."
                    )
                    time.sleep(300)
                    # Check to see if the pending uids have been cleared yet.
                    pending_uid_count, current_uid_count = (
                        self.get_pending_and_current_uid_counts()
                    )

                # We have space to add more models for eval. Process the next UID.
                next_uid = next(self.miner_iterator)

                # Confirm that we haven't already checked it in the chain update cadence.
                time_diff = (
                    dt.datetime.now() - uid_last_checked_sequential[next_uid]
                    if next_uid in uid_last_checked_sequential
                    else None
                )
                if time_diff and time_diff < constants.chain_update_cadence:
                    # If we have seen it within chain update cadence then sleep until it has been at least that long.
                    time_to_sleep = (
                        constants.chain_update_cadence - time_diff
                    ).total_seconds()
                    bt.logging.trace(
                        f"Update loop has already processed all UIDs in the last {constants.chain_update_cadence}. Sleeping {time_to_sleep} seconds."
                    )
                    time.sleep(time_to_sleep)

                uid_last_checked_sequential[next_uid] = dt.datetime.now()

                # Get their hotkey from the metagraph.
                with self.metagraph_lock:
                    hotkey = self.metagraph.hotkeys[next_uid]

                # Compare metadata and tracker, syncing new model from remote store to local if necessary.
                updated = asyncio.run(
                    self.model_updater.sync_model(hotkey, force=False)
                )

                if updated:
                    metadata = self.model_tracker.get_model_metadata_for_miner_hotkey(
                        hotkey
                    )
                    if metadata is not None:
                        with self.pending_uids_to_eval_lock:
                            self.pending_uids_to_eval[metadata.id.competition_id].add(
                                next_uid
                            )
                            bt.logging.debug(
                                f"Found a new model for UID={next_uid} for competition {metadata.id.competition_id}. It will be evaluated on the next loop."
                            )
                    else:
                        bt.logging.warning(
                            f"Failed to find metadata for uid {uid} with hotkey {hotkey}"
                        )

            except Exception as e:
                bt.logging.error(f"Error in update loop: {e}")

        bt.logging.info("Exiting update models loop.")

    def clean_models(self):
        """Cleans up models that are no longer referenced."""

        # Delay the clean-up thread until the update loop has had time to run one full pass after an upgrade.
        # This helps prevent unnecessarily deleting a model which is on disk, but hasn't yet been re-added to the
        # model tracker by the update loop.
        time.sleep(dt.timedelta(hours=1).total_seconds())

        # The below loop checks to clear out all models in local storage that are no longer referenced.
        while not self.stop_event.is_set():
            try:
                bt.logging.trace("Starting cleanup of stale models.")

                # Get a mapping of all hotkeys to model ids.
                hotkey_to_model_metadata = (
                    self.model_tracker.get_miner_hotkey_to_model_metadata_dict()
                )
                hotkey_to_model_id = {
                    hotkey: metadata.id
                    for hotkey, metadata in hotkey_to_model_metadata.items()
                }

                # Find all hotkeys that are currently being evaluated or pending eval.
                uids_to_keep = set()
                with self.pending_uids_to_eval_lock:
                    for _, uids in self.pending_uids_to_eval.items():
                        uids_to_keep.update(uids)

                hotkeys_to_keep = set()
                with self.metagraph_lock:
                    for uid in uids_to_keep:
                        hotkeys_to_keep.add(self.metagraph.hotkeys[uid])

                # Only keep those hotkeys.
                evaluated_hotkeys_to_model_id = {
                    hotkey: model_id
                    for hotkey, model_id in hotkey_to_model_id.items()
                    if hotkey in hotkeys_to_keep
                }

                self.local_store.delete_unreferenced_models(
                    valid_models_by_hotkey=evaluated_hotkeys_to_model_id,
                    grace_period_seconds=300,
                )
            except Exception as e:
                bt.logging.error(f"Error in clean loop: {e}")

            # Only check every 5 minutes.
            time.sleep(dt.timedelta(minutes=5).total_seconds())

        bt.logging.info("Exiting clean models loop.")

    async def try_set_weights(self, ttl: int):
        """Sets the weights on the chain with ttl, without raising exceptions if it times out."""

        async def _try_set_weights():
            with self.metagraph_lock:
                uids = self.metagraph.uids
            try:
                self.subtensor.set_weights(
                    netuid=self.config.netuid,
                    wallet=self.wallet,
                    uids=uids,
                    weights=self.weights,
                    wait_for_inclusion=False,
                    version_key=constants.weights_version_key,
                )
            except:
                bt.logging.warning("Failed to set weights. Trying again later.")

            ws, ui = self.weights.topk(len(self.weights))
            table = Table(title="All Weights")
            table.add_column("uid", justify="right", style="cyan", no_wrap=True)
            table.add_column("weight", style="magenta")
            for index, weight in list(zip(ui.tolist(), ws.tolist())):
                table.add_row(str(index), str(round(weight, 4)))
            console = Console()
            console.print(table)

        try:
            bt.logging.debug(f"Setting weights.")
            await asyncio.wait_for(_try_set_weights(), ttl)
            bt.logging.debug(f"Finished setting weights.")
        except asyncio.TimeoutError:
            bt.logging.error(f"Failed to set weights after {ttl} seconds")

    def _on_metagraph_updated(self, metagraph: bt.metagraph, netuid: int):
        """Processes an update to the metagraph"""
        if netuid == constants.SUBNET_UID:
            with self.metagraph_lock:
                self.metagraph = copy.deepcopy(metagraph)
                self.miner_iterator.set_miner_uids(self.metagraph.uids.tolist())

        elif netuid == constants.CORTEX_SUBNET_UID:
            with self.cortex_metagraph:
                self.cortex_metagraph = copy.deepcopy(metagraph)

    async def try_run_step(self, ttl: int):
        """Runs a step with ttl in a background process, without raising exceptions if it times out."""

        async def _try_run_step():
            await self.run_step()

        try:
            bt.logging.trace("Running step.")
            await asyncio.wait_for(_try_run_step(), ttl)
            bt.logging.trace("Finished running step.")
        except asyncio.TimeoutError:
            bt.logging.error(f"Failed to run step after {ttl} seconds")

    async def run_step(self):
        """
        Executes a step in the evaluation process of models. This function performs several key tasks:
            1. Identifies valid models for evaluation (top 5 from last run + newly updated models).
            2. Generates random pages for evaluation and prepares batches for each page from the dataset.
            3. Computes the scoring for each model based on the losses incurred on the evaluation batches.
            4. Calculates wins and win rates for each model to determine their performance relative to others.
            5. Updates the weights of each model based on their performance and applies a softmax normalization.
            6. Implements a blacklist mechanism to remove underperforming models from the evaluation set.
            7. Logs all relevant data for the step, including model IDs, pages, batches, wins, win rates, and losses.
        """

        competition = constants.COMPETITION_SCHEDULE[
            self.global_step % len(constants.COMPETITION_SCHEDULE)
        ]
        bt.logging.info("Starting evaluation for competition: " + str(competition.id))

        # Add uids with newly updated models to the upcoming batch of evaluations.
        with self.pending_uids_to_eval_lock:
            self.uids_to_eval[competition.id].update(
                self.pending_uids_to_eval[competition.id]
            )
            self.pending_uids_to_eval[competition.id].clear()

        # Pull relevant uids for step. If they aren't found in the model tracker on eval they will be skipped.
        uids = list(self.uids_to_eval[competition.id])

        if not uids:
            bt.logging.debug(f"No uids to eval for competition {competition.id}.")
            # Check if no competitions have uids, if so wait 5 minutes to download.
            pending_uid_count, current_uid_count = (
                self.get_pending_and_current_uid_counts()
            )
            if pending_uid_count + current_uid_count == 0:
                bt.logging.debug(
                    "No uids to eval for any competition. Waiting 5 minutes to download models."
                )
                time.sleep(300)
            return

        # Keep track of which block this uid last updated their model.
        # Default to an infinite block if we can't retrieve the metadata for the miner.
        uid_to_block = defaultdict(lambda: math.inf)

        # Pull the latest data from Cortex
        # Only pull from validators meeting a minimum stake threshold.
        with self.cortex_metagraph_lock:
            vali_uids = utils.get_high_stake_validators(
                self.cortex_metagraph, constants.CORTEX_MIN_STAKE
            )
            vali_hotkeys = set(
                [self.cortex_metagraph.hotkeys[uid] for uid in vali_uids]
            )

        cortex_data = None
        pull_data_perf = PerfMonitor("Eval: Pull data")
        with pull_data_perf.sample():
            cortex_data = ft.dataset.CortexSubsetLoader(
                latest=True,
                running=True,
                random_seed=random.randint(0, sys.maxsize),
                max_samples=self.config.latest_cortex_samples,
                steps=self.config.latest_cortex_steps,
                page_size=self.config.latest_cortex_steps,
                max_run_age=constants.CORTEX_MAX_AGE,
                validator_hotkeys=vali_hotkeys,
            )
<<<<<<< HEAD

        tokenizer = ft.model.load_tokenizer(
            competition, cache_dir=self.config.model_dir
        )
=======
>>>>>>> 978eb9d4

        # Tokenize the data into batches for use in evaluation.
        # If custom tokenizers are allowed this will need to be done on a per uid basis instead.
        tokenizer = ft.model.load_tokenizer(
            competition, cache_dir=self.config.model_dir
        )
        batches = cortex_data.tokenize(
            tokenizer, competition.constraints.sequence_length
        )

        # Prepare evaluation.
        kwargs = competition.constraints.kwargs.copy()
        kwargs["torch_dtype"] = (
            torch.bfloat16 if self.config.dtype == "bfloat16" else torch.float16
        )
        kwargs["attn_implementation"] = self.config.attn_implementation
        kwargs["use_cache"] = True

        # Compute model losses on batches.
        bt.logging.debug(f"Computing losses on {uids} for competition {competition.id}")
        losses_per_uid = {muid: None for muid in uids}
        sample_per_uid = {muid: None for muid in uids}

        load_model_perf = PerfMonitor("Eval: Load model")
        compute_loss_perf = PerfMonitor("Eval: Compute loss")

        for uid_i in uids:
            losses: typing.List[float] = []
            sample: typing.Optional[typing.Tuple[str, str]] = None

            # Check that the model is in the tracker.
            with self.metagraph_lock:
                hotkey = self.metagraph.hotkeys[uid_i]
            model_i_metadata = self.model_tracker.get_model_metadata_for_miner_hotkey(
                hotkey
            )

            if (
                model_i_metadata is not None
                and model_i_metadata.id.competition_id == competition.id
            ):
                try:
                    # Update the block this uid last updated their model.
                    uid_to_block[uid_i] = model_i_metadata.block

                    # Get the model locally and evaluate its loss.
                    model_i = None
                    with load_model_perf.sample():
                        model_i = self.local_store.retrieve_model(
                            hotkey, model_i_metadata.id, kwargs
                        )

                    with compute_loss_perf.sample():
                        losses = ft.validation.compute_losses(
                            model_i.pt_model, batches, device=self.config.device
                        )

                    if self.config.do_sample:
                        prompt, truth = cortex_data.buffer[
                            random.randint(0, len(cortex_data.buffer))
                        ]
                        conversation = [{"role": "user", "content": prompt}]
                        input_ids = tokenizer.apply_chat_template(
                            conversation,
                            truncation=True,
                            return_tensors="pt",
                            max_length=competition.constraints.sequence_length,
                            add_generation_prompt=True,
                        ).to(self.config.device)
                        output = model_i.pt_model.generate(
                            input_ids,
                            generation_config=GenerationConfig(
                                max_length=competition.constraints.sequence_length,
                                do_sample=True,
                                temperature=0.8,
                                top_p=0.95,
                                top_k=40,
                                repetition_penalty=1.1,
                                eos_token_id=tokenizer.eos_token_id,
                                pad_token_id=tokenizer.eos_token_id,
                            ),
                        )
                        response = tokenizer.decode(
                            output[0][len(input_ids[0]) :], skip_special_tokens=True
                        )
                        sample = (prompt, response, truth)
                        sample_per_uid[uid_i] = sample

                    del model_i
                except Exception as e:
                    bt.logging.error(
                        f"Error in eval loop: {e}. Setting losses for uid: {uid_i} to infinity."
                    )
            else:
                bt.logging.debug(
                    f"Unable to load the model metadata for {uid_i} or it belongs to another competition. Setting loss to infinity for this competition."
                )

            average_model_loss = (
                sum(losses) / len(losses) if len(losses) > 0 else math.inf
            )
            losses_per_uid[uid_i] = losses
            bt.logging.trace(
                f"Computed model losses for uid: {uid_i} with average loss: {average_model_loss}"
            )

        # Compute wins and win rates per uid.
        wins, win_rate = ft.validation.compute_wins(uids, losses_per_uid, uid_to_block)

        # Compute softmaxed weights based on win rate.
        model_weights = torch.tensor(
            [win_rate[uid] for uid in uids], dtype=torch.float32
        )
        step_weights = torch.softmax(model_weights / constants.temperature, dim=0)

        # Fill in metagraph sized tensor with the step weights of the evaluated models.
        with self.metagraph_lock:
            competition_weights = torch.zeros_like(self.metagraph.S)

        for i, uid_i in enumerate(uids):
            competition_weights[uid_i] = step_weights[i]

        # Record weights for the current competition.
        self.competition_tracker.record_competition_weights(
            competition.id, competition_weights
        )

        # Get ids for all competitions in the schedule.
        active_competitions = set([comp.id for comp in constants.COMPETITION_SCHEDULE])
        # Align competition_tracker to only track active competitions.
        self.competition_tracker.reset_competitions(active_competitions)
        # Update self.weights to the merged values across active competitions.
        self.weights = self.competition_tracker.get_subnet_weights(active_competitions)

        # Prioritize models for keeping up to the sample_min for the next eval loop.
        # If the model has any significant weight, prioritize by weight with greater weights being kept first.
        # Then for the unweighted models, prioritize by win_rate.
        model_prioritization = {
            uid: (
                # Add 1 to ensure it is always greater than a win rate.
                1 + self.weights[uid].item()
                if self.weights[uid].item() >= 0.001
                else wr
            )
            for uid, wr in win_rate.items()
        }
        with self.pending_uids_to_eval_lock:
            self.uids_to_eval[competition.competition_id] = set(
                sorted(
                    model_prioritization, key=model_prioritization.get, reverse=True
                )[: self.config.sample_min]
            )

        # Save state
        self.save_state()

        # Log the performance of the eval loop.
        bt.logging.debug(pull_data_perf.summary_str())
        bt.logging.debug(load_model_perf.summary_str())
        bt.logging.debug(compute_loss_perf.summary_str())

        # Log to screen and wandb.
        self.log_step(
            competition.competition_id,
            uids,
            uid_to_block,
            cortex_data.selected_runs,
            wins,
            win_rate,
            losses_per_uid,
            sample_per_uid,
            load_model_perf.summary_str(),
            compute_loss_perf.summary_str(),
            pull_data_perf.summary_str(),
        )

        # Increment the number of completed run steps by 1
        self.run_step_count += 1

    def log_step(
        self,
        competition_id,
        uids,
        uid_to_block,
        pages,
        wins,
        win_rate,
        losses_per_uid,
        sample_per_uid,
        load_model_perf_str,
        compute_loss_perf_str,
        pull_data_perf_str,
    ):
        """Logs the results of the step to the console and wandb (if enabled)."""

        # Build step log
        step_log = {
            "timestamp": time.time(),
            "competition_id": competition_id,
            "pages": pages,
            "uids": uids,
            "uid_data": {},
        }
        for i, uid in enumerate(uids):
            step_log["uid_data"][str(uid)] = {
                "uid": uid,
                "block": uid_to_block[uid],
                "average_loss": (
                    sum(losses_per_uid[uid]) / len(losses_per_uid[uid])
                    if len(losses_per_uid[uid]) > 0
                    else math.inf
                ),
                "perplexity": (
                    float(
                        torch.exp(
                            torch.stack(
                                [torch.Tensor([x]) for x in losses_per_uid[uid]]
                            ).mean()
                        )
                        .float()
                        .cpu()
                    )
                    if len(losses_per_uid[uid]) > 0
                    else math.inf
                ),
                "win_rate": win_rate[uid],
                "win_total": wins[uid],
                "weight": self.weights[uid].item(),
                "sample_prompt": (
                    sample_per_uid[uid][0] if sample_per_uid[uid] is not None else None
                ),
                "sample_response": (
                    sample_per_uid[uid][1] if sample_per_uid[uid] is not None else None
                ),
                "sample_truth": (
                    sample_per_uid[uid][2] if sample_per_uid[uid] is not None else None
                ),
            }
        table = Table(title="Step")
        table.add_column("uid", justify="right", style="cyan", no_wrap=True)
        table.add_column("average_loss", style="magenta")
        table.add_column("perplexity", style="magenta")
        table.add_column("win_rate", style="magenta")
        table.add_column("win_total", style="magenta")
        table.add_column("weights", style="magenta")
        table.add_column("block", style="magenta")
        for uid in uids:
            try:
                table.add_row(
                    str(uid),
                    str(round(step_log["uid_data"][str(uid)]["average_loss"], 4)),
                    str(round(step_log["uid_data"][str(uid)]["perplexity"], 4)),
                    str(round(step_log["uid_data"][str(uid)]["win_rate"], 4)),
                    str(step_log["uid_data"][str(uid)]["win_total"]),
                    str(round(self.weights[uid].item(), 4)),
                    str(step_log["uid_data"][str(uid)]["block"]),
                )
            except:
                pass
        console = Console()
        console.print(table)

        ws, ui = self.weights.topk(len(self.weights))
        table = Table(title="Weights > 0.001")
        table.add_column("uid", justify="right", style="cyan", no_wrap=True)
        table.add_column("weight", style="magenta")
        for index, weight in list(zip(ui.tolist(), ws.tolist())):
            if weight > 0.001:
                table.add_row(str(index), str(round(weight, 4)))
        console = Console()
        console.print(table)

        # Sink step log.
        bt.logging.trace(f"Step results: {step_log}")

        if self.config.wandb_project and not self.config.offline:
            # If we have already completed X steps then we will complete the current wandb run and make a new one.
            if (
                self.config.wandb_max_steps_per_run
                and self.run_step_count
                and self.run_step_count % self.config.wandb_max_steps_per_run == 0
            ):
                bt.logging.trace(
                    f"Validator has completed {self.run_step_count} run steps. Creating a new wandb run."
                )
                self.wandb_run.finish()
                self.new_wandb_run()

            original_format_json = json.dumps(step_log)
            uids = step_log["uids"]
            uid_data = step_log["uid_data"]

            # Create a new dictionary with the required format
            with self.metagraph_lock:
                block = self.metagraph.block.item()
            graphed_data = {
                "time": time.time(),
                "competition_id": competition_id,
                "block": block,
                "uid_data": {
                    str(uid): uid_data[str(uid)]["average_loss"] for uid in uids
                },
                "perplexity_data": {
                    str(uid): uid_data[str(uid)]["perplexity"] for uid in uids
                },
                "win_rate_data": {
                    str(uid): uid_data[str(uid)]["win_rate"] for uid in uids
                },
                "win_total_data": {
                    str(uid): uid_data[str(uid)]["win_total"] for uid in uids
                },
                "sample_prompt_data": {
                    str(uid): uid_data[str(uid)]["sample_prompt"] for uid in uids
                },
                "sample_response_data": {
                    str(uid): uid_data[str(uid)]["sample_response"] for uid in uids
                },
                "sample_truth_data": {
                    str(uid): uid_data[str(uid)]["sample_truth"] for uid in uids
                },
                "weight_data": {str(uid): self.weights[uid].item() for uid in uids},
                "load_model_perf_log": load_model_perf_str,
                "compute_model_perf_log": compute_loss_perf_str,
                "pull_data_perf_log": pull_data_perf_str,
            }
            bt.logging.trace("Logging to Wandb")
            self.wandb_run.log(
                {**graphed_data, "original_format_json": original_format_json},
                step=self.global_step,
            )

    async def run(self):
        """Runs the validator loop, which continuously evaluates models and sets weights."""

        while True:
            try:
                with self.metagraph_lock:
                    block = self.metagraph.block.item()
                while block - self.last_epoch < self.config.blocks_per_epoch:
                    await self.try_run_step(ttl=60 * 20)
                    bt.logging.debug(
                        f"{block - self.last_epoch } / {self.config.blocks_per_epoch} blocks until next epoch."
                    )
                    self.global_step += 1

                if not self.config.dont_set_weights and not self.config.offline:
                    await self.try_set_weights(ttl=60)
                self.last_epoch = block
                self.epoch_step += 1

            except KeyboardInterrupt:
                bt.logging.info(
                    "KeyboardInterrupt caught, gracefully closing the wandb run..."
                )
                if self.config.wandb_project and not self.config.offline:
                    self.wandb_run.finish()
                exit()

            except Exception as e:
                bt.logging.error(
                    f"Error in validator loop \n {e} \n {traceback.format_exc()}"
                )


if __name__ == "__main__":
    asyncio.run(Validator().run())<|MERGE_RESOLUTION|>--- conflicted
+++ resolved
@@ -777,13 +777,6 @@
                 max_run_age=constants.CORTEX_MAX_AGE,
                 validator_hotkeys=vali_hotkeys,
             )
-<<<<<<< HEAD
-
-        tokenizer = ft.model.load_tokenizer(
-            competition, cache_dir=self.config.model_dir
-        )
-=======
->>>>>>> 978eb9d4
 
         # Tokenize the data into batches for use in evaluation.
         # If custom tokenizers are allowed this will need to be done on a per uid basis instead.
